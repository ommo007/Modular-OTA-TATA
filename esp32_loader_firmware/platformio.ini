--- conflicted
+++ resolved
@@ -19,14 +19,10 @@
 
 ; FIXED: Compatible library dependencies
 lib_deps = 
-<<<<<<< HEAD
     bblanchon/ArduinoJson@^6.21.3
     ; Removed WiFi library - using built-in ESP32 WiFi
     ; Using built-in HTTPClient and LittleFS
-=======
-    bblanchon/ArduinoJson@^7.0.0
-    arduino-libraries/WiFi@^1.2.7
->>>>>>> ae6bdaed
+
 
 ; Filesystem
 board_build.filesystem = littlefs
@@ -35,30 +31,20 @@
 ; Custom variables
 custom_ota_port = ${sysenv.OTA_PORT_HOSTNAME}
 
-<<<<<<< HEAD
+
 ; FIXED: Windows COM port configuration
 upload_protocol = esptool
 upload_port = COM7
 ; Alternative: Let PlatformIO auto-detect (recommended)
 ; upload_port = 
-=======
-[env:esp32dev]
-; Default development environment (serial upload)
-upload_protocol = esptool
-upload_speed = 921600
-upload_port = /dev/ttyUSB0
->>>>>>> ae6bdaed
+
 
 [env:esp32dev-ota]
 ; OTA update environment
 upload_protocol = espota
-<<<<<<< HEAD
 ; OPTION 1: Use mDNS hostname (if your router supports it)
 upload_port = esp32-ota.local
 ; OPTION 2: Use direct IP address (more reliable)
 ; upload_port = 192.168.1.XXX  ; Replace with your ESP32's actual IP
 upload_flags = 
-    --timeout=30
-=======
-upload_port = ${sysenv.OTA_HOSTNAME_OR_IP}
->>>>>>> ae6bdaed
+    --timeout=30